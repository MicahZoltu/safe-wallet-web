--- conflicted
+++ resolved
@@ -462,11 +462,7 @@
       <h3 id="5">5. Use of Third Party Applications</h3>
       <h4>5.1. Blockchain</h4>
       <p>
-<<<<<<< HEAD
-        When using the Safe Account your smart contract address, Safe Account Transactions, addresses of signer accounts
-=======
         When using Safe Accounts your smart contract address, Safe Account Transactions, addresses of signer accounts
->>>>>>> 1becafe8
         and ETH balances and token balances will be stored on the Blockchain. See section 2 of this Policy
       </p>
       <p>
