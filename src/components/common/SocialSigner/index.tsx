--- conflicted
+++ resolved
@@ -2,11 +2,7 @@
 import { type ISocialWalletService } from '@/services/mpc/interfaces'
 import { Box, Button, LinearProgress, SvgIcon, Tooltip, Typography } from '@mui/material'
 import { COREKIT_STATUS } from '@web3auth/mpc-core-kit'
-<<<<<<< HEAD
-import { useCallback, useContext, useMemo, useState } from 'react'
-=======
 import { useMemo, useState } from 'react'
->>>>>>> 63ec3957
 import GoogleLogo from '@/public/images/welcome/logo-google.svg'
 import InfoIcon from '@/public/images/notifications/info.svg'
 
@@ -83,11 +79,7 @@
 
       if (status === COREKIT_STATUS.REQUIRED_SHARE) {
         onRequirePassword?.()
-<<<<<<< HEAD
-        open(() => {})
-=======
         open(() => setLoginPending(false))
->>>>>>> 63ec3957
         return
       }
     } catch (err) {
