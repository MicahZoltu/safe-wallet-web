--- conflicted
+++ resolved
@@ -14,18 +14,10 @@
     () => ({
       userNonce: manualParams?.userNonce ?? userNonce,
       gasLimit: manualParams?.gasLimit ?? gasLimit,
-<<<<<<< HEAD
-      maxFeePerGas: manualParams?.maxFeePerGas ?? maxFeePerGas,
-      maxPriorityFeePerGas: manualParams?.maxPriorityFeePerGas ?? maxPriorityFeePerGas,
-    }),
-    [manualParams, userNonce, gasLimit, maxFeePerGas, maxPriorityFeePerGas],
-=======
       maxFeePerGas: manualParams?.maxFeePerGas ?? gasPrice?.maxFeePerGas,
       maxPriorityFeePerGas: manualParams?.maxPriorityFeePerGas ?? gasPrice?.maxPriorityFeePerGas,
-      safeTxGas: manualParams?.safeTxGas ?? safeTxGas,
     }),
-    [manualParams, nonce, userNonce, gasLimit, gasPrice?.maxFeePerGas, gasPrice?.maxPriorityFeePerGas, safeTxGas],
->>>>>>> f5e7f5db
+    [manualParams, userNonce, gasLimit, gasPrice?.maxFeePerGas, gasPrice?.maxPriorityFeePerGas],
   )
 
   return [advancedParams, setManualParams]
