--- conflicted
+++ resolved
@@ -2,13 +2,8 @@
 import type Safe from '@safe-global/safe-core-sdk'
 import EthersAdapter from '@safe-global/safe-ethers-lib'
 import { ethers } from 'ethers'
-<<<<<<< HEAD
 import { isWalletRejection } from '@/utils/wallets'
-import type { SafeTransaction } from '@safe-global/safe-core-sdk-types'
-=======
-import { isWalletRejection, isHardwareWallet } from '@/utils/wallets'
 import { OperationType, type SafeTransaction } from '@safe-global/safe-core-sdk-types'
->>>>>>> 661bafd3
 import type { SafeInfo } from '@safe-global/safe-gateway-typescript-sdk'
 import { SAFE_FEATURES } from '@safe-global/safe-core-sdk-utils'
 import { hasSafeFeature } from '@/utils/safe-versions'
